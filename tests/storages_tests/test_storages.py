--- conflicted
+++ resolved
@@ -474,17 +474,28 @@
 
 
 @parametrize_storage
-<<<<<<< HEAD
+def test_get_n_trials(storage_init_func):
+    # type: (Callable[[], BaseStorage]) -> None
+
+    storage = storage_init_func()
+    study_id = storage.create_new_study_id()
+
+    _create_new_trial_with_example_trial(
+        storage, study_id, EXAMPLE_DISTRIBUTIONS, EXAMPLE_TRIALS[0])
+    _create_new_trial_with_example_trial(
+        storage, study_id, EXAMPLE_DISTRIBUTIONS, EXAMPLE_TRIALS[1])
+
+    assert 2 == storage.get_n_trials(study_id)
+    assert 1 == storage.get_n_trials(study_id, TrialState.COMPLETE)
+
+
+@parametrize_storage
 def test_get_best_intermediate_result_over_steps(storage_init_func):
-=======
-def test_get_n_trials(storage_init_func):
->>>>>>> 3e0b37b3
-    # type: (Callable[[], BaseStorage]) -> None
-
-    storage = storage_init_func()
-    study_id = storage.create_new_study_id()
-
-<<<<<<< HEAD
+    # type: (Callable[[], BaseStorage]) -> None
+
+    storage = storage_init_func()
+    study_id = storage.create_new_study_id()
+
     # FrozenTrial.intermediate_values has no elements.
     trial_id_empty = storage.create_new_trial_id(study_id)
     with pytest.raises(ValueError):
@@ -545,15 +556,6 @@
     storage.set_trial_intermediate_value(trial_id_2, 2, float('nan'))
     storage.set_trial_intermediate_value(trial_id_3, 2, float('nan'))
     assert math.isnan(storage.get_median_intermediate_result_over_trials(study_id, 2))
-=======
-    _create_new_trial_with_example_trial(
-        storage, study_id, EXAMPLE_DISTRIBUTIONS, EXAMPLE_TRIALS[0])
-    _create_new_trial_with_example_trial(
-        storage, study_id, EXAMPLE_DISTRIBUTIONS, EXAMPLE_TRIALS[1])
-
-    assert 2 == storage.get_n_trials(study_id)
-    assert 1 == storage.get_n_trials(study_id, TrialState.COMPLETE)
->>>>>>> 3e0b37b3
 
 
 def _create_new_trial_with_example_trial(storage, study_id, distributions, example_trial):
